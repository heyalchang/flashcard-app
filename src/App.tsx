import React, { useState, useEffect } from 'react';
import './App.css';
import FlashCard from './components/FlashCard';
import PostLog from './components/PostLog';
<<<<<<< HEAD
import VoiceMode from './components/VoiceMode';
=======
import { TouchpadInput } from './components/inputs/TouchpadInput';
import { PracticeEngineDemo } from './components/PracticeEngineDemo';
import { Dashboard } from './components/Dashboard';
import { MathValidationDemo } from './components/MathValidationDemo';
>>>>>>> 86887dad
import { useWebSocket } from './hooks/useWebSocket';
import { generateQuestion } from './utils/questionGenerator';
import { Question, LogEntry } from './types';

function App() {
  const [appMode, setAppMode] = useState<'classic' | 'demo' | 'dashboard' | 'validation'>('dashboard');
  const [currentQuestion, setCurrentQuestion] = useState<Question>(generateQuestion());
  const [previousQuestion, setPreviousQuestion] = useState<Question | null>(null);
  const [logEntries, setLogEntries] = useState<LogEntry[]>([]);
  const [isAnswered, setIsAnswered] = useState(false);
  const [isCorrect, setIsCorrect] = useState(false);
  const [lastAnswer, setLastAnswer] = useState<number | undefined>();
  const wsUrl = process.env.REACT_APP_WS_URL || 'ws://localhost:3051';
  const apiUrl = process.env.REACT_APP_API_URL || 'http://localhost:3051';
  const { isConnected, lastMessage, clearLastMessage } = useWebSocket(wsUrl);

  useEffect(() => {
    console.log('Effect running, lastMessage:', lastMessage?.timestamp);
    if (lastMessage && lastMessage.payload) {
      
      // Check for both 'answer' and 'number' fields
      const receivedAnswer = lastMessage.payload.answer ?? lastMessage.payload.number;
      
      // Debug logging
      console.log('Current question:', currentQuestion.expression, '=', currentQuestion.answer);
      console.log('Received answer:', receivedAnswer);
      console.log('Type of received:', typeof receivedAnswer);
      console.log('Type of expected:', typeof currentQuestion.answer);
      
      // Ensure both are numbers for comparison
      const numericAnswer = Number(receivedAnswer);
      const isAnswerCorrect = numericAnswer === currentQuestion.answer;
      
      const newEntry: LogEntry = {
        id: `${Date.now()}-${Math.random().toString(36).substr(2, 9)}`,
        timestamp: lastMessage.timestamp,
        payload: {
          ...lastMessage.payload,
          _effectRun: new Date().toISOString(),
          _messageTimestamp: lastMessage.timestamp
        },
        isCorrect: isAnswerCorrect
      };

      setLogEntries((prev) => [...prev, newEntry]);
      
      // Clear any existing feedback first
      setIsAnswered(false);
      setIsCorrect(false);
      setLastAnswer(undefined);
      setPreviousQuestion(null);
      
      // Store the current question before generating new one
      setPreviousQuestion(currentQuestion);
      
      // Show new feedback
      setLastAnswer(numericAnswer);
      setIsAnswered(true);
      setIsCorrect(isAnswerCorrect);

      // Generate new question immediately
      setCurrentQuestion(generateQuestion());

      // Clear the message after processing to prevent duplicates
      clearLastMessage();
    }
    // eslint-disable-next-line react-hooks/exhaustive-deps
  }, [lastMessage, currentQuestion.answer, clearLastMessage]);

  // Handle manual input from TouchpadInput
  const handleManualAnswer = (answer: number) => {
    console.log('Manual answer submitted:', answer);
    const isAnswerCorrect = answer === currentQuestion.answer;
    
    const newEntry: LogEntry = {
      id: `${Date.now()}-${Math.random().toString(36).substr(2, 9)}`,
      timestamp: new Date().toISOString(),
      payload: {
        answer,
        source: 'manual'
      },
      isCorrect: isAnswerCorrect
    };

    setLogEntries((prev) => [...prev, newEntry]);
    
    // Store the current question before generating new one
    setPreviousQuestion(currentQuestion);
    
    // Show feedback
    setLastAnswer(answer);
    setIsAnswered(true);
    setIsCorrect(isAnswerCorrect);

    // Generate new question after a delay
    setTimeout(() => {
      setCurrentQuestion(generateQuestion());
      setIsAnswered(false);
      setIsCorrect(false);
      setLastAnswer(undefined);
    }, 1500);
  };

  // Show Dashboard (main app)
  if (appMode === 'dashboard') {
    return (
      <div className="App">
        <Dashboard onStartAssessment={() => console.log('Start assessment')} />
        <div className="fixed bottom-4 right-4 flex gap-2">
          <button
            onClick={() => setAppMode('validation')}
            className="px-4 py-2 bg-purple-600 text-white text-sm rounded-lg hover:bg-purple-700"
          >
            Test Validation
          </button>
          <button
            onClick={() => setAppMode('classic')}
            className="px-4 py-2 bg-gray-700 text-white text-sm rounded-lg hover:bg-gray-800"
          >
            Classic Mode
          </button>
        </div>
      </div>
    );
  }

  // Show Validation Demo
  if (appMode === 'validation') {
    return (
      <div className="App">
        <MathValidationDemo />
        <div className="fixed bottom-4 right-4">
          <button
            onClick={() => setAppMode('dashboard')}
            className="px-4 py-2 bg-gray-700 text-white text-sm rounded-lg hover:bg-gray-800"
          >
            Back to Dashboard
          </button>
        </div>
      </div>
    );
  }

  // Show Practice Engine Demo
  if (appMode === 'demo') {
    return (
      <div className="App">
        <header className="App-header">
          <h1>Practice Engine Demo</h1>
          <button
            onClick={() => setAppMode('dashboard')}
            className="text-sm underline"
          >
            Back to Dashboard
          </button>
        </header>
        <PracticeEngineDemo />
      </div>
    );
  }

  return (
    <div className="App">
      <header className="App-header">
        <h1>Math Flash Cards</h1>
        <div className="connection-status">
          {isConnected ? (
            <span className="connected">● Connected</span>
          ) : (
            <span className="disconnected">● Disconnected</span>
          )}
        </div>
        <div className="flex gap-2">
          <button
            onClick={() => setAppMode('demo')}
            className="text-sm bg-blue-500 text-white px-3 py-1 rounded hover:bg-blue-600"
          >
            Engine Demo
          </button>
          <button
            onClick={() => setAppMode('dashboard')}
            className="text-sm bg-green-500 text-white px-3 py-1 rounded hover:bg-green-600"
          >
            Dashboard
          </button>
        </div>
      </header>
      
      <main className="App-main">
<<<<<<< HEAD
        <div className="main-content">
          <div className="flashcard-section">
            <FlashCard 
              question={currentQuestion} 
              isAnswered={isAnswered} 
              isCorrect={isCorrect}
              lastAnswer={lastAnswer}
              previousQuestion={previousQuestion}
            />
            
            {/* Voice Mode Integration */}
            <div className="voice-mode-section">
              <VoiceMode />
            </div>
            
            {/* Webhook info for manual testing */}
            {process.env.NODE_ENV === 'development' && (
              <div className="webhook-info">
                <p>Voice agent not configured. Manual webhook available:</p>
                <code>{apiUrl}/webhook</code>
                <p>Expected format:</p>
                <pre>{`{ "answer": <number> }
or
{ "number": <number> }`}</pre>
              </div>
            )}
          </div>
          
          <div className="log-container">
            <PostLog entries={logEntries} />
=======
        <div className="flashcard-container">
          <FlashCard 
            question={currentQuestion} 
            isAnswered={isAnswered} 
            isCorrect={isCorrect}
            lastAnswer={lastAnswer}
            previousQuestion={previousQuestion}
          />
          
          {/* TouchPad Input Component */}
          <div className="mt-8">
            <TouchpadInput 
              onSubmit={handleManualAnswer}
              disabled={isAnswered}
              showFeedback={isAnswered}
              isCorrect={isCorrect}
            />
          </div>
          
          <div className="webhook-info mt-8 text-sm text-gray-600">
            <p>Or send answers via WebSocket:</p>
            <code className="text-xs">POST http://localhost:3001/webhook</code>
>>>>>>> 86887dad
          </div>
        </div>
      </main>
    </div>
  );
}

export default App;<|MERGE_RESOLUTION|>--- conflicted
+++ resolved
@@ -2,14 +2,11 @@
 import './App.css';
 import FlashCard from './components/FlashCard';
 import PostLog from './components/PostLog';
-<<<<<<< HEAD
-import VoiceMode from './components/VoiceMode';
-=======
 import { TouchpadInput } from './components/inputs/TouchpadInput';
 import { PracticeEngineDemo } from './components/PracticeEngineDemo';
 import { Dashboard } from './components/Dashboard';
 import { MathValidationDemo } from './components/MathValidationDemo';
->>>>>>> 86887dad
+import VoiceMode from './components/VoiceMode';
 import { useWebSocket } from './hooks/useWebSocket';
 import { generateQuestion } from './utils/questionGenerator';
 import { Question, LogEntry } from './types';
@@ -199,38 +196,6 @@
       </header>
       
       <main className="App-main">
-<<<<<<< HEAD
-        <div className="main-content">
-          <div className="flashcard-section">
-            <FlashCard 
-              question={currentQuestion} 
-              isAnswered={isAnswered} 
-              isCorrect={isCorrect}
-              lastAnswer={lastAnswer}
-              previousQuestion={previousQuestion}
-            />
-            
-            {/* Voice Mode Integration */}
-            <div className="voice-mode-section">
-              <VoiceMode />
-            </div>
-            
-            {/* Webhook info for manual testing */}
-            {process.env.NODE_ENV === 'development' && (
-              <div className="webhook-info">
-                <p>Voice agent not configured. Manual webhook available:</p>
-                <code>{apiUrl}/webhook</code>
-                <p>Expected format:</p>
-                <pre>{`{ "answer": <number> }
-or
-{ "number": <number> }`}</pre>
-              </div>
-            )}
-          </div>
-          
-          <div className="log-container">
-            <PostLog entries={logEntries} />
-=======
         <div className="flashcard-container">
           <FlashCard 
             question={currentQuestion} 
@@ -240,7 +205,12 @@
             previousQuestion={previousQuestion}
           />
           
-          {/* TouchPad Input Component */}
+          {/* Voice Mode Integration */}
+          <div className="voice-mode-section mt-8">
+            <VoiceMode />
+          </div>
+          
+          {/* TouchPad Input Component as fallback */}
           <div className="mt-8">
             <TouchpadInput 
               onSubmit={handleManualAnswer}
@@ -250,11 +220,18 @@
             />
           </div>
           
-          <div className="webhook-info mt-8 text-sm text-gray-600">
-            <p>Or send answers via WebSocket:</p>
-            <code className="text-xs">POST http://localhost:3001/webhook</code>
->>>>>>> 86887dad
-          </div>
+          {/* Webhook info for manual testing */}
+          {process.env.NODE_ENV === 'development' && (
+            <div className="webhook-info mt-8 text-sm text-gray-600">
+              <p>Voice agent not configured? Manual webhook available:</p>
+              <code className="text-xs">{apiUrl}/webhook</code>
+              <p className="text-xs mt-1">Format: {`{ "answer": <number> }`}</p>
+            </div>
+          )}
+        </div>
+        
+        <div className="log-container">
+          <PostLog entries={logEntries} />
         </div>
       </main>
     </div>
